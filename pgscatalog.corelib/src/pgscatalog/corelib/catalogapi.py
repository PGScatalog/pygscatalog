""" Classes and functions related to the PGS Catalog API """
import enum
import logging

import httpx
import tenacity

from .pgsexceptions import QueryError, InvalidAccessionError
from .genomebuild import GenomeBuild
from ._config import Config
<<<<<<< HEAD
=======


logger = logging.getLogger(__name__)
>>>>>>> 40b7efe1


class CatalogCategory(enum.Enum):
    """The three main categories in the PGS Catalog

    Enumeration values don't mean anything and are automatically generated:

    >>> CatalogCategory.SCORE
    <CatalogCategory.SCORE: 1>
    """

    SCORE = enum.auto()
    TRAIT = enum.auto()
    PUBLICATION = enum.auto()


def _query_error(retry_state):
    """Couldn't query the PGS Catalog API after retrying and waiting a bunch"""
    try:
        retry_state.outcome.result()
    except Exception as e:
        raise QueryError("Can't query PGS Catalog API") from e


class CatalogQuery:
    """Efficiently query the PGS Catalog API using accessions

    Supports trait (EFO), score (PGS ID), or publication identifier (PGP ID)

    >>> CatalogQuery(accession="PGS000001")
    CatalogQuery(accession='PGS000001', category=CatalogCategory.SCORE, include_children=None)

    Supports multiple PGS ID input in a list:

    >>> CatalogQuery(accession=["PGS000001", "PGS000002"])
    CatalogQuery(accession=['PGS000001', 'PGS000002'], category=CatalogCategory.SCORE, include_children=None)

    Duplicates are automatically dropped:

    >>> CatalogQuery(accession=["PGS000001", "PGS000001"])
    CatalogQuery(accession=['PGS000001'], category=CatalogCategory.SCORE, include_children=None)

    Publications and trait accessions are supported too:

    >>> CatalogQuery(accession="PGP000001")
    CatalogQuery(accession='PGP000001', category=CatalogCategory.PUBLICATION, include_children=None)

    >>> CatalogQuery(accession="EFO_0001645")
    CatalogQuery(accession='EFO_0001645', category=CatalogCategory.TRAIT, include_children=False)
    """

    _rest_url_root = "https://www.pgscatalog.org/rest"

    def __init__(self, *, accession, include_children=False, **kwargs):
        if not isinstance(accession, str):
            # deduplicate lists, preserving input order
            self.accession = list(dict.fromkeys(accession))
        else:
            self.accession = accession

        self.category = kwargs.setdefault("category", self.infer_category())

        match self.category:
            case CatalogCategory.TRAIT:
                # only traits can have children
                self.include_children = include_children
            case CatalogCategory.SCORE | CatalogCategory.PUBLICATION:
                self.include_children = None
            case _:
                raise ValueError(f"Bad category: {self.category!r}")

    def __repr__(self):
        return (
            f"{type(self).__name__}(accession={repr(self.accession)}, category="
            f"{self.category}, include_children={self.include_children})"
        )

    def infer_category(self):
        """Inspect an accession and guess the Catalog category

        >>> CatalogQuery(accession="PGS000001").infer_category()
        <CatalogCategory.SCORE: 1>

        >>> CatalogQuery(accession="EFO_0004346").infer_category()
        <CatalogCategory.TRAIT: 2>

        >>> CatalogQuery(accession="MONDO_0005041").infer_category()
        <CatalogCategory.TRAIT: 2>

        >>> CatalogQuery(accession="PGP000001").infer_category()
        <CatalogCategory.PUBLICATION: 3>

        Be careful, assume lists of accessions only contain PGS IDs:

        >>> CatalogQuery(accession=["PGS000001", "PGS000002"]).infer_category()
        <CatalogCategory.SCORE: 1>
        """
        match accession := self.accession:
            case list() if all([x.startswith("PGS") for x in accession]):
                category = CatalogCategory.SCORE
            case list():
                raise ValueError(
                    f"Invalid accession in list: {accession!r}. Lists must only contain PGS IDs."
                )
            case str() if accession.startswith("PGS"):
                category = CatalogCategory.SCORE
            case str() if accession.startswith("PGP"):
                category = CatalogCategory.PUBLICATION
            case str() if "_" in accession:
                # simple check for structured text like EFO_ACCESSION, HP_ACCESSION, etc
                category = CatalogCategory.TRAIT
            case _:
                raise InvalidAccessionError(f"Invalid accession: {accession!r}")

        logger.debug(f"{accession=} {category=}")
        return category

    def get_query_url(self):
        """
        Automatically resolve a query URL for a PGS Catalog accession (or multiple
        score accessions).

        A list is returned because when querying multiple score accessions batches
        are created:

        >>> CatalogQuery(accession=["PGS000001","PGS000002"]).get_query_url()
        ['https://www.pgscatalog.org/rest/score/search?pgs_ids=PGS000001,PGS000002']

        (each element in this list contains up to 50 score IDs)

        Multiple score accessions are automatically deduplicated:

        >>> CatalogQuery(accession = ["PGS000001"] * 100).get_query_url()
        ['https://www.pgscatalog.org/rest/score/search?pgs_ids=PGS000001']

        Publications don't batch because they natively support many scores:

        >>> CatalogQuery(accession="PGP000001").get_query_url()
        'https://www.pgscatalog.org/rest/publication/PGP000001'

        Traits don't batch for the same reason as publications:

        >>> CatalogQuery(accession="EFO_0001645").get_query_url()
        'https://www.pgscatalog.org/rest/trait/EFO_0001645?include_children=0'

        Child traits terms aren't included by default. Only traits can have children.
        """
        urls: list[str] | str = []
        match (self.category, self.accession):
            case CatalogCategory.TRAIT, str():
                child_flag: int = int(self.include_children)
                urls = f"{self._rest_url_root}/trait/{self.accession}?include_children={child_flag}"
            case CatalogCategory.SCORE, str():
                urls = [f"{self._rest_url_root}/score/search?pgs_ids={self.accession}"]
            case CatalogCategory.SCORE, list():
                for chunk in self._chunk_accessions():
                    chunked_accession = ",".join(chunk)
                    urls.append(
                        f"{self._rest_url_root}/score/search?pgs_ids="
                        f"{chunked_accession}"
                    )
                return urls
            case CatalogCategory.PUBLICATION, str():
                urls = f"{self._rest_url_root}/publication/{self.accession}"
            case _:
                raise ValueError(
                    f"Invalid CatalogCategory and accession type: {self.category!r}, "
                    f"type({self.accession!r})"
                )
        logger.debug(f"Resolved API query URL: {urls}")
        return urls

    def _chunk_accessions(self):
        size = 50  # /rest/score/{pgs_id} limit when searching multiple IDs
        # using a dict to get unique elements instead of a set to preserve order
        accessions = self.accession
        return (accessions[pos : pos + size] for pos in range(0, len(accessions), size))

    @tenacity.retry(
        stop=tenacity.stop_after_attempt(Config.MAX_RETRIES),
        retry=tenacity.retry_if_exception_type(httpx.RequestError),
        retry_error_callback=_query_error,
        wait=tenacity.wait_fixed(3) + tenacity.wait_random(0, 2),
    )
    def score_query(self):
        """Query the PGS Catalog API and return :class:`ScoreQueryResult`

        Information about a single score is returned as a dict:

        >>> CatalogQuery(accession="PGS000001").score_query() # doctest: +ELLIPSIS
        ScoreQueryResult(pgs_id='PGS000001', ftp_url=...

        If information about multiple scores is found, it's returned as a list:

        >>> CatalogQuery(accession=["PGS000001", "PGS000002"]).score_query() # doctest: +ELLIPSIS
        [ScoreQueryResult(pgs_id='PGS000001', ftp_url=...

        Publications and traits always return a list of score information:

        >>> CatalogQuery(accession="PGP000001").score_query() # doctest: +ELLIPSIS
        [ScoreQueryResult(pgs_id='PGS000001', ftp_url=...
        """
        match self.category:
            case CatalogCategory.SCORE:
                results = []

                for url in self.get_query_url():
                    r = httpx.get(url, timeout=5, headers=Config.API_HEADER).json()

                    if "request limit exceeded" in r.get("message", ""):
                        raise httpx.RequestError("request limit exceeded")
                    else:
                        results += r["results"]

                # return the same type as the accession input to be consistent
                match self.accession:
                    case list():
                        return ScoreQueryResult.from_query(results)
                    case str():
                        # a PGS string accession input can only ever return one result
                        try:
                            return ScoreQueryResult.from_query(results[0])
                        except IndexError:
                            raise InvalidAccessionError(
                                f"No Catalog result for accession {self.accession!r}"
                            )
                    case _:
                        raise ValueError
            case CatalogCategory.PUBLICATION:
                url = self.get_query_url()
                r = httpx.get(url, timeout=5, headers=Config.API_HEADER).json()
                try:
                    pgs_ids = [
                        score
                        for scores in list(r["associated_pgs_ids"].values())
                        for score in scores
                    ]
                except KeyError:
                    raise InvalidAccessionError(
                        f"No Catalog result for accession {self.accession!r}"
                    )
                else:
                    return CatalogQuery(accession=pgs_ids).score_query()
            case CatalogCategory.TRAIT:
                url = self.get_query_url()
                r = httpx.get(url, timeout=5, headers=Config.API_HEADER).json()
                pgs_ids = r["associated_pgs_ids"]
                if self.include_children:
                    pgs_ids.extend(r["child_associated_pgs_ids"])
                return CatalogQuery(accession=pgs_ids).score_query()


class ScoreQueryResult:
    """Class that holds score metadata with methods to extract important fields"""

    def __init__(self, *, pgs_id, ftp_url, ftp_grch37_url, ftp_grch38_url, license):
        self.pgs_id = pgs_id
        self.ftp_url = ftp_url
        self.ftp_grch37_url = ftp_grch37_url
        self.ftp_grch38_url = ftp_grch38_url
        self.license = license

    def __repr__(self):
        return (
            f"{type(self).__name__}(pgs_id={self.pgs_id!r}, ftp_url={self.ftp_url!r}, "
            f"ftp_grch37_url={self.ftp_grch37_url!r},ftp_grch38_url={self.ftp_grch38_url!r},"
            f"license={self.license!r})"
        )

    @classmethod
    def from_query(cls, result_response):
        """
        Parses PGS Catalog API JSON response

        :param result_response: PGS Catalog API JSON response
        :returns: :class:`ScoreQueryResult`

        >>> fake_response = {"id": "fake", "ftp_harmonized_scoring_files":
        ... {"GRCh37": {"positions": "fake.txt.gz"}, "GRCh38": {"positions": "fake.txt.gz"}},
        ... "license": "fake", "ftp_scoring_file": "fake.txt.gz"}
        >>> ScoreQueryResult.from_query(fake_response) # doctest: +ELLIPSIS
        ScoreQueryResult(pgs_id='fake', ftp_url='fake.txt.gz',...
        """
        try:
            pgs_id = result_response["id"]
        except TypeError:
            # assume result_response is a list of responses
            results = []
            for result in result_response:
                results.append(ScoreQueryResult.from_query(result))
            return results
        else:
            ftp_url = result_response["ftp_scoring_file"]
            harmonised_urls = result_response["ftp_harmonized_scoring_files"]

            ftp_grch37_url = harmonised_urls["GRCh37"]["positions"]
            ftp_grch38_url = harmonised_urls["GRCh38"]["positions"]
            license = result_response["license"]
            return cls(
                pgs_id=pgs_id,
                ftp_url=ftp_url,
                ftp_grch37_url=ftp_grch37_url,
                ftp_grch38_url=ftp_grch38_url,
                license=license,
            )

    def get_download_url(self, genome_build=None):
        """
        Returns scoring file download URL, with support for specifying harmonised data in a specific genome build

        >>> query = CatalogQuery(accession="PGS000001").score_query()
        >>> build = GenomeBuild.GRCh38
        >>> query.get_download_url()
        'https://ftp.ebi.ac.uk/pub/databases/spot/pgs/scores/PGS000001/ScoringFiles/PGS000001.txt.gz'
        >>> query.get_download_url(build)
        'https://ftp.ebi.ac.uk/pub/databases/spot/pgs/scores/PGS000001/ScoringFiles/Harmonized/PGS000001_hmPOS_GRCh38.txt.gz'
        """
        match build := genome_build:
            case GenomeBuild() if build == GenomeBuild.GRCh37:
                url = self.ftp_grch37_url
            case GenomeBuild() if build == GenomeBuild.GRCh38:
                url = self.ftp_grch38_url
            case None:
                url = self.ftp_url
            case _:
<<<<<<< HEAD
                raise ValueError(f"Invalid genome build {build!r}")
=======
                raise ValueError(f"Invalid genome build {build!r}")

        logger.debug(
            f"Scoring file download URL for {self.pgs_id} with {build=}: {url}"
        )
        return url
>>>>>>> 40b7efe1
<|MERGE_RESOLUTION|>--- conflicted
+++ resolved
@@ -8,12 +8,9 @@
 from .pgsexceptions import QueryError, InvalidAccessionError
 from .genomebuild import GenomeBuild
 from ._config import Config
-<<<<<<< HEAD
-=======
 
 
 logger = logging.getLogger(__name__)
->>>>>>> 40b7efe1
 
 
 class CatalogCategory(enum.Enum):
@@ -339,13 +336,9 @@
             case None:
                 url = self.ftp_url
             case _:
-<<<<<<< HEAD
-                raise ValueError(f"Invalid genome build {build!r}")
-=======
                 raise ValueError(f"Invalid genome build {build!r}")
 
         logger.debug(
             f"Scoring file download URL for {self.pgs_id} with {build=}: {url}"
         )
         return url
->>>>>>> 40b7efe1
