<<<<<<< HEAD
from ._config import Config
from .catalogapi import ScoreQueryResult, CatalogQuery, CatalogCategory
from .scorefiles import ScoringFiles, ScoringFile, NormalisedScoringFile
from .scorevariant import ScoreVariant, EffectType
from .genomebuild import GenomeBuild
from .targetvariants import TargetVariants, TargetVariant
from .pgsexceptions import (
    BasePGSException,
    MatchError,
    DuplicateMatchError,
    MatchRateError,
    ZeroMatchesError,
    MatchValueError,
    CombineError,
    BuildError,
    ScoreFormatError,
    CatalogError,
    ScoreDownloadError,
    ScoreChecksumError,
    QueryError,
    InvalidAccessionError,
    SamplesheetError,
    GenomesNotFound,
    SamplesheetFormatError,
)

=======
import logging

from ._config import Config
from .catalogapi import ScoreQueryResult, CatalogQuery, CatalogCategory
from .scorefiles import ScoringFiles, ScoringFile, NormalisedScoringFile
from .scorevariant import ScoreVariant, EffectType
from .genomebuild import GenomeBuild
from .targetvariants import TargetVariants, TargetVariant
from .pgsexceptions import (
    BasePGSException,
    MatchError,
    DuplicateMatchError,
    MatchRateError,
    ZeroMatchesError,
    MatchValueError,
    CombineError,
    BuildError,
    ScoreFormatError,
    CatalogError,
    ScoreDownloadError,
    ScoreChecksumError,
    QueryError,
    InvalidAccessionError,
    SamplesheetError,
    GenomesNotFound,
    SamplesheetFormatError,
)

log_fmt = "%(name)s: %(asctime)s %(levelname)-8s %(message)s"
logging.basicConfig(format=log_fmt, datefmt="%Y-%m-%d %H:%M:%S")
logger = logging.getLogger(__name__)
>>>>>>> 40b7efe1

__all__ = [
    "BasePGSException",
    "MatchError",
    "DuplicateMatchError",
    "MatchRateError",
    "ZeroMatchesError",
    "MatchValueError",
    "CombineError",
    "BuildError",
    "ScoreFormatError",
    "CatalogError",
    "ScoreDownloadError",
    "ScoreChecksumError",
    "QueryError",
    "InvalidAccessionError",
    "SamplesheetError",
    "GenomesNotFound",
    "SamplesheetFormatError",
    "ScoringFiles",
    "ScoringFile",
    "ScoreVariant",
    "Config",
    "GenomeBuild",
    "CatalogQuery",
    "ScoreQueryResult",
    "CatalogCategory",
    "TargetVariant",
    "TargetVariants",
    "NormalisedScoringFile",
    "EffectType",
]<|MERGE_RESOLUTION|>--- conflicted
+++ resolved
@@ -1,31 +1,3 @@
-<<<<<<< HEAD
-from ._config import Config
-from .catalogapi import ScoreQueryResult, CatalogQuery, CatalogCategory
-from .scorefiles import ScoringFiles, ScoringFile, NormalisedScoringFile
-from .scorevariant import ScoreVariant, EffectType
-from .genomebuild import GenomeBuild
-from .targetvariants import TargetVariants, TargetVariant
-from .pgsexceptions import (
-    BasePGSException,
-    MatchError,
-    DuplicateMatchError,
-    MatchRateError,
-    ZeroMatchesError,
-    MatchValueError,
-    CombineError,
-    BuildError,
-    ScoreFormatError,
-    CatalogError,
-    ScoreDownloadError,
-    ScoreChecksumError,
-    QueryError,
-    InvalidAccessionError,
-    SamplesheetError,
-    GenomesNotFound,
-    SamplesheetFormatError,
-)
-
-=======
 import logging
 
 from ._config import Config
@@ -57,7 +29,6 @@
 log_fmt = "%(name)s: %(asctime)s %(levelname)-8s %(message)s"
 logging.basicConfig(format=log_fmt, datefmt="%Y-%m-%d %H:%M:%S")
 logger = logging.getLogger(__name__)
->>>>>>> 40b7efe1
 
 __all__ = [
     "BasePGSException",
