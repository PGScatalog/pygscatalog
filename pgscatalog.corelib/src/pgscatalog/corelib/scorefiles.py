--- conflicted
+++ resolved
@@ -290,11 +290,8 @@
         self.local_path = None
 
     def _init_from_path(self, target_build=None):
-<<<<<<< HEAD
-=======
         logger.debug(f"Instantiating ScoringFile from {self.local_path=}")
-
->>>>>>> 40b7efe1
+  
         if target_build is not None:
             raise ValueError(
                 "target_build must be None for local files. "
@@ -402,10 +399,9 @@
         self._directory = pathlib.Path(directory)
         fn = pathlib.Path(self.path).name
         out_path = self._directory / fn
-<<<<<<< HEAD
-=======
+
         logger.debug(f"Downloading {self.path} to {out_path}")
->>>>>>> 40b7efe1
+
         https_download(
             url=self.path,
             out_path=out_path,
@@ -478,8 +474,6 @@
         ('rs78540526', '11', 69701882)
 
         A :class:`LiftoverError` is only raised when many converted coordinates are missing.
-<<<<<<< HEAD
-=======
 
         Normalising converts the is_dominant and is_recessive optional fields in
         scoring files into an EffectType:
@@ -493,7 +487,6 @@
         (True, False, EffectType.DOMINANT)
         (False, True, EffectType.RECESSIVE)
         (True, False, EffectType.DOMINANT)
->>>>>>> 40b7efe1
         """
         yield from normalise(
             scoring_file=self,
@@ -505,10 +498,9 @@
 
     def get_log(self, drop_missing=False, variant_log=None):
         """Create a JSON log from a ScoringFile's header and variant rows."""
-<<<<<<< HEAD
-=======
+
         logger.debug(f"Creating JSON log for {self!r}")
->>>>>>> 40b7efe1
+
         log = {}
 
         for attr in self._header.fields:
@@ -583,15 +575,9 @@
     True
 
     For example, Alzheimer's disease (``MONDO_0004975``) includes Late-onset Alzheier's disease (``EFO_1001870``) as a child trait.
-<<<<<<< HEAD
 
     Concatenation works as expected:
 
-=======
-
-    Concatenation works as expected:
-
->>>>>>> 40b7efe1
     >>> ScoringFiles('PGS000001') + ScoringFiles('PGS000002', 'PGS000003')
     ScoringFiles('PGS000001', 'PGS000002', 'PGS000003', target_build=None)
 
@@ -667,25 +653,19 @@
         for arg in flargs:
             match arg:
                 case ScoringFile() if arg.target_build == target_build:
-<<<<<<< HEAD
-=======
                     logger.info("ScoringFile build matches target build")
->>>>>>> 40b7efe1
                     scorefiles.append(arg)
                 case ScoringFile() if arg.target_build != target_build:
                     raise ValueError(
                         f"{arg.target_build=} doesn't match {target_build=}"
                     )
                 case _ if pathlib.Path(arg).is_file() and target_build is None:
-<<<<<<< HEAD
                     scorefiles.append(ScoringFile(arg))
                 case _ if pathlib.Path(arg).is_file() and target_build is not None:
-=======
                     logger.info(f"Local path: {arg}, no target build is OK")
                     scorefiles.append(ScoringFile(arg))
                 case _ if pathlib.Path(arg).is_file() and target_build is not None:
                     logger.critical(f"{arg} is a local file and {target_build=}")
->>>>>>> 40b7efe1
                     raise ValueError(
                         "Can't load local scoring file when target_build is set"
                         "Try .normalise() method to do liftover, or load harmonised scoring files from PGS Catalog"
