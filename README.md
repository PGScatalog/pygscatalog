--- conflicted
+++ resolved
@@ -5,13 +5,8 @@
 
 These CLI applications are used by the PGS Catalog Calculator workflow. 
 
-<<<<<<< HEAD
 | Application           | Description                                    | Link                                                 |
 |-----------------------|------------------------------------------------|------------------------------------------------------|
-=======
-| Application           | Description                                    | Link                                                  |
-|-----------------------|------------------------------------------------|-------------------------------------------------------|
->>>>>>> d3556ec3
 | `pgscatalog-download` | Download scoring files from the PGS Catalog    | [README](pgscatalog.downloadapp/README.md) |
 | `pgscatalog-combine`  | Combine scoring files into a consistent format |
 
