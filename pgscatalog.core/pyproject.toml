--- conflicted
+++ resolved
@@ -1,10 +1,6 @@
 [project]
 name = "pgscatalog.core"
-<<<<<<< HEAD
 version = "1.0.0"
-=======
-version = "0.4.0"
->>>>>>> bf884c59
 description = "Core tools for working with polygenic scores (PGS) and the PGS Catalog"
 license = {text = "Apache License (2.0)"}
 authors = [
