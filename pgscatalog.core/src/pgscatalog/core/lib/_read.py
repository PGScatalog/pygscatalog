"""This module contains functions for reading data from PGS Catalog files.
These functions aren't really meant to be imported outside corelib"""

import logging
<<<<<<< HEAD
import pathlib
from typing import Generator, Iterator
=======
>>>>>>> d5dd802b

from xopen import xopen

from .models import ScoreVariant

logger = logging.getLogger(__name__)


def read_rows_lazy(
    *,
    csv_reader: Iterator[list[str]],
    fields: list[str],
    name: str,
    wide: bool,
    row_nr: int,
) -> Generator[ScoreVariant, None, None]:
    """Read rows from an open scoring file and instantiate them as ScoreVariants"""
    for row in csv_reader:
        variant = dict(zip(fields, row))

        if wide:
            ew_col_idxs: list[int] = [
                i for i, x in enumerate(["effect_weight_" in x for x in fields]) if x
            ]
            for i, weight_name in zip(ew_col_idxs, [fields[i] for i in ew_col_idxs]):
                yield ScoreVariant(
                    **variant,
                    **{
                        "accession": weight_name,
                        "row_nr": row_nr,
                        "effect_weight": variant[weight_name],
                    },
                )
        else:
            yield ScoreVariant(**variant, **{"accession": name, "row_nr": row_nr})

        row_nr += 1


def get_columns(path):
    """Grab column labels from a PGS Catalog scoring file. line_no is useful to skip the header"""
    with xopen(path, mode="rt") as f:
        for i, line in enumerate(f):
            if line.startswith("#"):
                continue
            line_no, cols = i, line.strip().split()
            if len(set(cols)) != len(cols):
                logger.critical(f"Duplicated column names: {cols}")
                raise ValueError

            return line_no, cols


def detect_wide(cols: list[str]) -> bool:
    """
    Check columns to see if multiple effect weights are present. Multiple effect weights must be present in the form:
    effect_weight_suffix1
    effect_weight_suffix2
    """
    if any(["effect_weight_" in x for x in cols]):
        logger.info("Wide scoring file detected with multiple effect weights")
        return True
    else:
<<<<<<< HEAD
        return False


def read_header(path: pathlib.Path) -> dict:
    """Parses the header of a PGS Catalog format scoring file into a dictionary"""
    header = {}

    with xopen(path, "rt") as f:
        header_text = generate_header_lines(f)

        for item in header_text:
            key, value = item.split("=")
            header[key[1:]] = value  # drop # character from key

    return header
=======
        return False
>>>>>>> d5dd802b
<|MERGE_RESOLUTION|>--- conflicted
+++ resolved
@@ -2,11 +2,8 @@
 These functions aren't really meant to be imported outside corelib"""
 
 import logging
-<<<<<<< HEAD
 import pathlib
 from typing import Generator, Iterator
-=======
->>>>>>> d5dd802b
 
 from xopen import xopen
 
@@ -70,8 +67,24 @@
         logger.info("Wide scoring file detected with multiple effect weights")
         return True
     else:
-<<<<<<< HEAD
         return False
+
+
+def generate_header_lines(f):
+    """Header lines in a PGS Catalog scoring file are structured like:
+
+    #pgs_id=PGS000348
+    #pgs_name=PRS_PrCa
+
+    Files can be big, so we want to only read header lines and stop immediately
+    """
+    for line in f:
+        if line.startswith("#"):
+            if "=" in line:
+                yield line.strip()
+        else:
+            # stop reading lines
+            break
 
 
 def read_header(path: pathlib.Path) -> dict:
@@ -85,7 +98,4 @@
             key, value = item.split("=")
             header[key[1:]] = value  # drop # character from key
 
-    return header
-=======
-        return False
->>>>>>> d5dd802b
+    return header