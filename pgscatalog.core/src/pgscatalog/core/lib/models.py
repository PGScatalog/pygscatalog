--- conflicted
+++ resolved
@@ -7,19 +7,12 @@
   * `import pgscatalog.core` and use fully qualified name: `pgscatalog.core.models.CatalogScoreVariant`)
 
 """
-<<<<<<< HEAD
-
-from functools import cached_property
-from typing import ClassVar, Optional
-from typing_extensions import Self, Literal
-=======
 import enum
 import pathlib
 from datetime import date
 from functools import cached_property
 from typing import ClassVar, Optional, Union
-from typing_extensions import Self
->>>>>>> d5dd802b
+from typing_extensions import Self, Literal
 
 from pydantic import (
     BaseModel,
@@ -308,15 +301,12 @@
     @computed_field  # type: ignore
     @cached_property
     def is_complex(self) -> bool:
-        # checking flag fields here, which are defaulted to False
+        is_complex = getattr(self.effect_allele, "is_snp", False)
         for x in self.complex_columns:
             if getattr(self, x):
-                return True
-
-        if not self.effect_allele.is_snp:
-            return True
-
-        return False
+                is_complex = True
+
+        return is_complex
 
     @computed_field  # type: ignore
     @cached_property
@@ -475,7 +465,19 @@
     )
 
     # column names for output are used by __iter__ and when writing out
-    output_fields: ClassVar[tuple[str]] = (
+    output_fields: ClassVar[
+        tuple[
+            Literal["chr_name"],
+            Literal["chr_position"],
+            Literal["effect_allele"],
+            Literal["other_allele"],
+            Literal["effect_weight"],
+            Literal["effect_type"],
+            Literal["is_duplicated"],
+            Literal["accession"],
+            Literal["row_nr"],
+        ]
+    ] = (
         "chr_name",
         "chr_position",
         "effect_allele",
@@ -541,16 +543,17 @@
         return genome_build.value if genome_build is not None else "NR"
 
     @cached_property
-    def row_count(self) -> Optional[int]:
+    def row_count(self) -> int:
         """Calculate the number of variants in the scoring file by counting the number of rows"""
-        if getattr(self, "_path", None) is None:
-            n_variants = None
-        else:
-            with xopen(self._path, "rt") as fh:
+        path: Optional[pathlib.Path] = getattr(self, "_path", None)
+        if path is None:
+            raise TypeError("Can't calculate row count without path")
+        else:
+            with xopen(path, "rt") as fh:
                 # skip header line with - 1
                 n_variants = sum(1 for x in fh if not x.startswith("#")) - 1
                 if n_variants == 0:
-                    raise ValueError(f"No variants in {self._path}")
+                    raise ValueError(f"No variants in {path}")
 
         return n_variants
 
@@ -673,7 +676,7 @@
 
     @field_validator("weight_type", mode="after")
     @classmethod
-    def parse_weight_type(cls, value: str) -> Optional[str]:
+    def parse_weight_type(cls, value: Optional[str]) -> Optional[str]:
         if value == "NR":
             value = None
         return value
@@ -745,16 +748,17 @@
     def is_harmonised(self) -> bool:
         return self.header.is_harmonised
 
-    @computed_field
+    @computed_field  # type: ignore
     @cached_property
     def sources(self) -> Optional[list[str]]:
-        unique_sources = None
+        unique_sources: Optional[list[str]] = None
         if self.variants is not None:
             sources: list[Optional[str]] = [x.get("hm_source") for x in self.variants]
-            if all(x is None for x in sources):
+            filtered_sources = [x for x in sources if x is not None]
+            if not filtered_sources:
                 unique_sources = None
             else:
-                unique_sources = list(set(sources))
+                unique_sources = list(set(filtered_sources))
         return unique_sources
 
     @property
@@ -771,16 +775,14 @@
         header_variants = getattr(self.header, "variants_number", None)
         if header_variants is None:
             # parse by counting the number of rows in the scoring file
-            if self.header.row_count is None:
-                # give up
-                header_variants = 0
-            else:
-                header_variants = self.header.row_count
-
-        try:
-            return abs(header_variants - self.n_actual_variants)
-        except TypeError:
-            return None
+            header_variants = self.header.row_count
+
+        if self.n_actual_variants is None:
+            variant_difference: Optional[int] = None
+        else:
+            variant_difference = abs(header_variants - self.n_actual_variants)
+
+        return variant_difference
 
     @property
     def variants_are_missing(self) -> bool:
